import React, {useMemo} from 'react';

import {Link as RouterLink, useParams, useSearchParams, useNavigate} from 'react-router-dom';
import Link from '@mui/material/Link';
import Button from '@mui/material/Button';

import Paper from '@mui/material/Paper';
import Table from '@mui/material/Table';
import TableBody from '@mui/material/TableBody';
import TableCell from '@mui/material/TableCell';
import TableContainer from '@mui/material/TableContainer';
import TableHead from '@mui/material/TableHead';
import TableRow from '@mui/material/TableRow';
import TableFooter from '@mui/material/TableFooter';
import TablePagination from '@mui/material/TablePagination';
import TableSortLabel from '@mui/material/TableSortLabel';
import Typography from '@mui/material/Typography';
import Chip from '@mui/material/Chip';
import Grid from '@mui/material/Grid';
import Box from '@mui/material/Box';
import TextField from '@mui/material/TextField';
import Autocomplete from '@mui/material/Autocomplete';
import ToggleButtonGroup from '@mui/material/ToggleButtonGroup';
import ToggleButton from '@mui/material/ToggleButton';

import dayjs from 'dayjs';

import {displayUserName} from '../../helpers';
import {useGetGroupById, useGetUserGroupAudits, useGetUsers} from '../../api/apiComponents';
import {PolymorphicGroup} from '../../api/apiSchemas';
import NotFound from '../NotFound';
import CreatedReason from '../../components/CreatedReason';
import Loading from '../../components/Loading';
import Started from '../../components/Started';
import Ending from '../../components/Ending';
import TablePaginationActions from '../../components/actions/TablePaginationActions';
import TableTopBar, {renderUserOption, TableTopBarAutocomplete} from '../../components/TableTopBar';

type OrderBy = 'moniker' | 'created_at' | 'ended_at';
type OrderDirection = 'asc' | 'desc';

export default function AuditGroup() {
  const {id} = useParams();
  const navigate = useNavigate();

  const [searchParams, setSearchParams] = useSearchParams();

  const [orderBy, setOrderBy] = React.useState<OrderBy>('created_at');
  const [orderDirection, setOrderDirection] = React.useState<OrderDirection>('desc');
  const [searchQuery, setSearchQuery] = React.useState<string | null>(null);
  const [searchInput, setSearchInput] = React.useState('');

  const [page, setPage] = React.useState(0);
  const [rowsPerPage, setRowsPerPage] = React.useState(20);

  const [filterActive, setFilterActive] = React.useState<boolean | null>();
  const [filterOwner, setFilterOwner] = React.useState<boolean | null>();

  React.useEffect(() => {
    setOrderBy((searchParams.get('order_by') as OrderBy) ?? 'created_at');
    setOrderDirection((searchParams.get('order_desc') ?? 'true') === 'true' ? 'desc' : 'asc');
    setSearchQuery(searchParams.get('q') ?? null);
    if (searchInput == '') {
      setSearchInput(searchParams.get('q') ?? '');
    }
    setFilterActive(searchParams.get('active') == null ? null : searchParams.get('active') == 'true');
    setFilterOwner(searchParams.get('owner') == null ? null : searchParams.get('owner') == 'true');
    setPage(parseInt(searchParams.get('page') ?? '0', 10));
    setRowsPerPage(parseInt(searchParams.get('per_page') ?? '20', 10));
  }, [searchParams]);

  const {
    data: groupData,
    isError,
    isLoading: userIsLoading,
  } = useGetGroupById({
    pathParams: {groupId: id ?? ''},
  });

  const {
    data,
    error,
    isLoading: userAuditIsLoading,
  } = useGetUserGroupAudits({
    queryParams: Object.assign(
      {group_id: id ?? '', page: page, per_page: rowsPerPage},
      orderBy == null ? null : {order_by: orderBy},
      orderDirection == null ? null : {order_desc: orderDirection == 'desc' ? 'true' : 'false'},
      searchQuery == null ? null : {q: searchQuery},
      filterActive == null ? null : {active: filterActive},
      filterOwner == null ? null : {owner: filterOwner},
    ),
  });

  const {data: searchData} = useGetUsers({
    queryParams: {page: 0, per_page: 10, q: searchInput},
  });

  if (isError) {
    return <NotFound />;
  }

  if (userIsLoading || userAuditIsLoading) {
    return <Loading />;
  }

  const group = groupData ?? ({} as PolymorphicGroup);

  const rows = data?.results ?? [];
  const totalRows = data?.total ?? 0;

  // Avoid a layout jump when reaching the last page with empty rows.
  const emptyRows = rowsPerPage - rows.length;

  const searchRows = searchData?.results ?? [];

  const handleSortChange = (property: OrderBy) => (event: React.MouseEvent<unknown>) => {
    const isAsc = orderBy === property && orderDirection === 'asc';
    setSearchParams((params) => {
      params.set('order_by', property);
      params.set('order_desc', isAsc ? 'true' : 'false');
      return params;
    });
    setOrderDirection(isAsc ? 'desc' : 'asc');
    setOrderBy(property);
  };

  const handleChangePage = (event: React.MouseEvent<HTMLButtonElement> | null, newPage: number) => {
    setSearchParams((params) => {
      params.set('page', newPage.toString(10));
      return params;
    });
    setPage(newPage);
  };

  const handleChangeRowsPerPage = (event: React.ChangeEvent<HTMLInputElement | HTMLTextAreaElement>) => {
    setSearchParams((params) => {
      params.set('page', '0');
      params.set('per_page', event.target.value);
      return params;
    });
    setRowsPerPage(parseInt(event.target.value, 10));
    setPage(0);
  };

  const handleSearchSubmit = (event: React.SyntheticEvent, newValue: string | null) => {
    if (newValue == null) {
      setSearchParams((params) => {
        params.delete('q');
        return params;
      });
    } else {
      const displayName = newValue.split(';')[0];
      setSearchParams((params) => {
        params.set('page', '0');
        params.set('q', displayName);
        return params;
      });
      setPage(0);
    }
    setSearchQuery(newValue);
  };

  const handleActiveOrInactive = (event: React.MouseEvent<HTMLElement>, newValue: boolean | null) => {
    if (newValue == null) {
      setSearchParams((params) => {
        params.delete('active');
        return params;
      });
    } else {
      setSearchParams((params) => {
        params.set('active', newValue ? 'true' : 'false');
        return params;
      });
    }
    setFilterOwner(newValue);
  };

  const handleOwnerOrMember = (event: React.MouseEvent<HTMLElement>, newValue: boolean | null) => {
    console.log(newValue);
    if (newValue == null) {
      setSearchParams((params) => {
        params.delete('owner');
        return params;
      });
    } else {
      setSearchParams((params) => {
        params.set('owner', newValue ? 'true' : 'false');
        return params;
      });
    }
    setFilterOwner(newValue);
  };

  return (
    <TableContainer component={Paper}>
      <TableTopBar
        title={`Group Audit: ${group.name}`}
        link={group.deleted_at != null ? `/groups/${group.id}` : `/groups/${group.name}`}>
        <ToggleButtonGroup size="small" exclusive value={filterOwner} onChange={handleOwnerOrMember}>
          <ToggleButton value={false}>Member</ToggleButton>
          <ToggleButton value={true}>Owner</ToggleButton>
        </ToggleButtonGroup>
        <ToggleButtonGroup size="small" exclusive value={filterActive} onChange={handleActiveOrInactive}>
          <ToggleButton value={true}>Active</ToggleButton>
          <ToggleButton value={false}>Inactive</ToggleButton>
        </ToggleButtonGroup>
        <TableTopBarAutocomplete
          options={searchRows.map((row) => displayUserName(row) + ';' + row.email.toLowerCase())}
          onChange={handleSearchSubmit}
          onInputChange={(event, newInputValue) => {
            setSearchInput(newInputValue?.split(';')[0] ?? '');
          }}
          defaultValue={searchQuery}
          renderOption={renderUserOption}
        />
      </TableTopBar>
      <Table sx={{minWidth: 650}} size="small" aria-label="groups">
        <TableHead>
          <TableRow>
            <TableCell>
              <TableSortLabel
                active={orderBy === 'moniker'}
                direction={orderBy === 'moniker' ? orderDirection : 'desc'}
                onClick={handleSortChange('moniker')}>
                User Name
              </TableSortLabel>
            </TableCell>
            <TableCell>User Email</TableCell>
            <TableCell>Member or Owner</TableCell>
            <TableCell>Direct or via Role</TableCell>
            <TableCell>
              <TableSortLabel
                active={orderBy === 'created_at'}
                direction={orderBy === 'created_at' ? orderDirection : 'desc'}
                onClick={handleSortChange('created_at')}>
                Started
              </TableSortLabel>
            </TableCell>
            <TableCell>Added by</TableCell>
            <TableCell>
              <TableSortLabel
                active={orderBy === 'ended_at'}
                direction={orderBy === 'ended_at' ? orderDirection : 'desc'}
                onClick={handleSortChange('ended_at')}>
                Ending
              </TableSortLabel>
            </TableCell>
            <TableCell>Removed by</TableCell>
            <TableCell align="center">Access Request</TableCell>
            <TableCell align="center">Justification</TableCell>
          </TableRow>
        </TableHead>
        <TableBody>
          {rows.map((row) => (
            <TableRow
              key={row.id}
              sx={{
<<<<<<< HEAD
                backgroundColor: ({palette}) =>
                  Object.values(row.ended_at == null || dayjs().isBefore(dayjs(row.ended_at)))
                    ? palette.highlight.success.main
                    : palette.highlight.danger.main,
=======
                bgcolor: ({palette: {highlight}}) =>
                  row.ended_at == null || dayjs().isBefore(dayjs(row.ended_at))
                    ? highlight.success.main
                    : highlight.danger.main,
>>>>>>> 2241d743
              }}>
              <TableCell>
                {(row.user?.deleted_at ?? null) != null ? (
                  <Link
                    to={`/users/${row.user?.id ?? ''}`}
                    sx={{textDecoration: 'line-through', color: 'inherit'}}
                    component={RouterLink}>
                    {displayUserName(row.user)}
                  </Link>
                ) : (
                  <Link
                    to={`/users/${(row.user?.email ?? '').toLowerCase()}`}
                    sx={{textDecoration: 'none', color: 'inherit'}}
                    component={RouterLink}>
                    {displayUserName(row.user)}
                  </Link>
                )}
              </TableCell>
              <TableCell>
                {(row.user?.deleted_at ?? null) != null ? (
                  <Link
                    to={`/users/${row.user?.id ?? ''}`}
                    sx={{textDecoration: 'line-through', color: 'inherit'}}
                    component={RouterLink}>
                    {row.user?.email.toLowerCase()}
                  </Link>
                ) : (
                  <Link
                    to={`/users/${(row.user?.email ?? '').toLowerCase()}`}
                    sx={{textDecoration: 'none', color: 'inherit'}}
                    component={RouterLink}>
                    {row.user?.email.toLowerCase()}
                  </Link>
                )}
              </TableCell>
              <TableCell>{row.is_owner ? 'Owner' : 'Member'}</TableCell>
              <TableCell>
                {row.role_group_mapping == null ? (
                  <Chip key="direct" label="Direct" color="primary" />
                ) : (
                  <Chip
                    label={row.role_group_mapping?.role_group?.name}
                    color="primary"
                    onClick={() => navigate(`/roles/${row.role_group_mapping?.role_group?.name}`)}
                  />
                )}
              </TableCell>
              <TableCell>
                <Started memberships={[row]} />
              </TableCell>
              <TableCell>
                {(row.created_actor?.deleted_at ?? null) != null ? (
                  <Link
                    to={`/users/${row.created_actor?.id ?? ''}`}
                    sx={{textDecoration: 'line-through', color: 'inherit'}}
                    component={RouterLink}>
                    {displayUserName(row.created_actor)}
                  </Link>
                ) : (
                  <Link
                    to={`/users/${(row.created_actor?.email ?? '').toLowerCase()}`}
                    sx={{textDecoration: 'none', color: 'inherit'}}
                    component={RouterLink}>
                    {displayUserName(row.created_actor)}
                  </Link>
                )}
              </TableCell>
              <TableCell>
                <Ending memberships={[row]} />
              </TableCell>
              <TableCell>
                {row.ended_at != null && dayjs().isAfter(dayjs(row.ended_at)) ? (
                  (row.ended_actor?.deleted_at ?? null) != null ? (
                    <Link
                      to={`/users/${row.ended_actor?.id ?? ''}`}
                      sx={{textDecoration: 'line-through', color: 'inherit'}}
                      component={RouterLink}>
                      {displayUserName(row.ended_actor)}
                    </Link>
                  ) : (
                    <Link
                      to={`/users/${(row.ended_actor?.email ?? '').toLowerCase()}`}
                      sx={{textDecoration: 'none', color: 'inherit'}}
                      component={RouterLink}>
                      {displayUserName(row.ended_actor)}
                    </Link>
                  )
                ) : (
                  ''
                )}
              </TableCell>
              <TableCell align="center">
                {row.access_request != null ? (
                  <Button
                    variant="contained"
                    size="small"
                    to={`/requests/${row.access_request?.id ?? ''}`}
                    component={RouterLink}>
                    View
                  </Button>
                ) : null}
              </TableCell>
              <TableCell align="center">
                {row.created_reason ? <CreatedReason created_reason={row.created_reason} /> : null}
              </TableCell>
            </TableRow>
          ))}
          {emptyRows > 0 && (
            <TableRow style={{height: 33 * emptyRows}}>
              <TableCell colSpan={9} />
            </TableRow>
          )}
        </TableBody>
        <TableFooter>
          <TableRow>
            <TablePagination
              rowsPerPageOptions={[5, 10, 20]}
              colSpan={9}
              count={totalRows}
              rowsPerPage={rowsPerPage}
              page={page}
              SelectProps={{
                inputProps: {
                  'aria-label': 'rows per page',
                },
                native: true,
              }}
              onPageChange={handleChangePage}
              onRowsPerPageChange={handleChangeRowsPerPage}
              ActionsComponent={TablePaginationActions}
            />
          </TableRow>
        </TableFooter>
      </Table>
    </TableContainer>
  );
}<|MERGE_RESOLUTION|>--- conflicted
+++ resolved
@@ -256,17 +256,10 @@
             <TableRow
               key={row.id}
               sx={{
-<<<<<<< HEAD
-                backgroundColor: ({palette}) =>
-                  Object.values(row.ended_at == null || dayjs().isBefore(dayjs(row.ended_at)))
-                    ? palette.highlight.success.main
-                    : palette.highlight.danger.main,
-=======
                 bgcolor: ({palette: {highlight}}) =>
                   row.ended_at == null || dayjs().isBefore(dayjs(row.ended_at))
                     ? highlight.success.main
                     : highlight.danger.main,
->>>>>>> 2241d743
               }}>
               <TableCell>
                 {(row.user?.deleted_at ?? null) != null ? (
