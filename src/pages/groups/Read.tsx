--- conflicted
+++ resolved
@@ -51,10 +51,7 @@
   GroupMember,
 } from '../../api/apiSchemas';
 import {canManageGroup} from '../../authorization';
-<<<<<<< HEAD
 import {EmptyListEntry} from '../../components/EmptyListEntry';
-=======
->>>>>>> 2241d743
 import {Diversity3 as RoleIcon} from '@mui/icons-material';
 import AppLinkButton from './AppLinkButton';
 import AvatarButton from '../../components/AvatarButton';
@@ -370,17 +367,7 @@
                             </TableRow>
                           ))
                       ) : (
-<<<<<<< HEAD
                         <EmptyListEntry />
-=======
-                        <TableRow key="roleownersgroups">
-                          <TableCell>
-                            <Typography variant="body2" color="text.secondary">
-                              None
-                            </Typography>
-                          </TableCell>
-                        </TableRow>
->>>>>>> 2241d743
                       )}
                     </TableBody>
                     <TableFooter>
