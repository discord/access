import React from 'react';
import {Link as RouterLink, useParams, useNavigate} from 'react-router-dom';

import Link from '@mui/material/Link';
import Container from '@mui/material/Container';
import Grid from '@mui/material/Grid';
import Box from '@mui/material/Box';
import Paper from '@mui/material/Paper';
import Button from '@mui/material/Button';
import Avatar from '@mui/material/Avatar';
import Typography from '@mui/material/Typography';
import Divider from '@mui/material/Divider';
import AccessRequestIcon from '@mui/icons-material/MoreTime';
import PendingIcon from '@mui/icons-material/HelpOutline';
import ApprovedIcon from '@mui/icons-material/CheckCircleOutline';
import RejectedIcon from '@mui/icons-material/HighlightOff';
import Table from '@mui/material/Table';
import TableBody from '@mui/material/TableBody';
import TableCell from '@mui/material/TableCell';
import TableHead from '@mui/material/TableHead';
import TableRow from '@mui/material/TableRow';
import Alert from '@mui/material/Alert';
import FormControl from '@mui/material/FormControl';
import Timeline from '@mui/lab/Timeline';
import TimelineItem from '@mui/lab/TimelineItem';
import TimelineSeparator from '@mui/lab/TimelineSeparator';
import TimelineConnector from '@mui/lab/TimelineConnector';
import TimelineContent from '@mui/lab/TimelineContent';
import CircularProgress from '@mui/material/CircularProgress';
import TimelineOppositeContent, {timelineOppositeContentClasses} from '@mui/lab/TimelineOppositeContent';
import TimelineDot from '@mui/lab/TimelineDot';
import {
  FormContainer,
  SelectElement,
  DatePickerElement,
  TextFieldElement,
  ToggleButtonGroupElement,
} from 'react-hook-form-mui';

import dayjs, {Dayjs} from 'dayjs';
import RelativeTime from 'dayjs/plugin/relativeTime';
import IsSameOrBefore from 'dayjs/plugin/isSameOrBefore';

import {
  groupBy,
  displayUserName,
  minTagTime,
  minTagTimeGroups,
  requiredReason,
  requiredReasonGroups,
} from '../../helpers';
import {useCurrentUser} from '../../authentication';
import {canManageGroup, ACCESS_APP_RESERVED_NAME} from '../../authorization';
import {
  useGetRequestById,
  useGetGroupById,
  useGetAppById,
  useResolveRequestById,
  ResolveRequestByIdError,
  ResolveRequestByIdVariables,
} from '../../api/apiComponents';
import {
  AccessRequest,
  ResolveAccessRequest,
  PolymorphicGroup,
  OktaUserGroupMember,
  AppGroup,
  App,
  OktaGroup,
  RoleGroup,
} from '../../api/apiSchemas';

import NotFound from '../NotFound';
import Loading from '../../components/Loading';
import {EmptyListEntry} from '../../components/EmptyListEntry';

dayjs.extend(RelativeTime);
dayjs.extend(IsSameOrBefore);

function sortGroupMembers(
  [aUserId, aUsers]: [string, Array<OktaUserGroupMember>],
  [bUserId, bUsers]: [string, Array<OktaUserGroupMember>],
): number {
  let aEmail = aUsers[0].active_user?.email ?? '';
  let bEmail = bUsers[0].active_user?.email ?? '';
  return aEmail.localeCompare(bEmail);
}

interface ResolveRequestForm {
  until?: string;
  customUntil?: string;
  reason?: string;
}

const GROUP_TYPE_ID_TO_LABELS: Record<string, string> = {
  okta_group: 'Group',
  app_group: 'App Group',
  role_group: 'Role',
} as const;

const RFC822_FORMAT = 'ddd, DD MMM YYYY HH:mm:ss ZZ';

const UNTIL_ID_TO_LABELS: Record<string, string> = {
  '43200': '12 Hours',
  '432000': '5 Days',
  '1209600': 'Two Weeks',
  '2592000': '30 Days',
  '7776000': '90 Days',
  indefinite: 'Indefinite',
  custom: 'Custom',
} as const;

const UNTIL_JUST_NUMERIC_ID_TO_LABELS: Record<string, string> = {
  '43200': '12 Hours',
  '432000': '5 Days',
  '1209600': 'Two Weeks',
  '2592000': '30 Days',
  '7776000': '90 Days',
} as const;

const UNTIL_OPTIONS = Object.entries(UNTIL_ID_TO_LABELS).map(([id, label], index) => ({id: id, label: label}));

function ComputeConstraints(accessRequest: AccessRequest) {
  const group = accessRequest.requested_group ?? null;

  if (group == null) {
    return [null, null];
  }

  let timeLimit = minTagTime(
    group.active_group_tags ? group.active_group_tags.map((tagMap) => tagMap.active_tag!) : [],
    accessRequest.request_ownership!,
  );

  let reason = requiredReason(
    group.active_group_tags ? group.active_group_tags?.map((tagMap) => tagMap.active_tag!) : [],
    accessRequest.request_ownership!,
  );

  if (group.type == 'role_group' && !accessRequest.request_ownership) {
    const active_groups_owners = (group as RoleGroup).active_role_associated_group_owner_mappings?.reduce(
      (out, curr) => {
        curr.active_group ? out.push(curr.active_group) : null;
        return out;
      },
      new Array<OktaGroup | AppGroup>(),
    );
    const active_groups_members = (group as RoleGroup).active_role_associated_group_member_mappings?.reduce(
      (out, curr) => {
        curr.active_group ? out.push(curr.active_group) : null;
        return out;
      },
      new Array<OktaGroup | AppGroup>(),
    );

    reason =
      reason ||
      requiredReasonGroups(active_groups_members ?? [], false) ||
      requiredReasonGroups(active_groups_owners ?? [], true);
  }

  return [timeLimit, reason];
}

export default function ReadRequest() {
  const navigate = useNavigate();
  const {id} = useParams();

  const currentUser = useCurrentUser();

  const [until, setUntil] = React.useState<string | null>(null);
  const [requestError, setRequestError] = React.useState('');
  const [approved, setApproved] = React.useState<boolean | null>(null);
  const [submitting, setSubmitting] = React.useState(false);

  const {data, isError, isLoading} = useGetRequestById({
    pathParams: {accessRequestId: id ?? ''},
  });

  const accessRequest = data ?? ({} as AccessRequest);

  const ownRequest = accessRequest.requester?.id == currentUser.id;

  const requestEndingAt = dayjs(accessRequest.request_ending_at);
  // round the delta to adjust based on partial seconds
  const requestedUntilDelta =
    accessRequest.request_ending_at == null
      ? null
      : Math.round(requestEndingAt.diff(dayjs(accessRequest.created_at), 'second') / 100) * 100;
  const requestedUntil =
    requestedUntilDelta == null
      ? 'indefinite'
      : requestedUntilDelta in UNTIL_ID_TO_LABELS
        ? requestedUntilDelta.toString()
        : 'custom';

  const requestedGroupManager = canManageGroup(currentUser, accessRequest.requested_group);

  const complete = (
    completedAccessRequest: ResolveAccessRequest | undefined,
    error: ResolveRequestByIdError | null,
    variables: ResolveRequestByIdVariables,
    context: any,
  ) => {
    setSubmitting(false);
    if (error != null) {
      setRequestError(error.payload.toString());
    } else {
      navigate(0);
    }
  };

  const putResolveRequest = useResolveRequestById({
    onSettled: complete,
  });

  const {data: groupData} = useGetGroupById(
    {
      pathParams: {groupId: accessRequest.requested_group?.id ?? ''},
    },
    {
      enabled: accessRequest.requested_group != null && (!requestedGroupManager || ownRequest),
    },
  );

  const group = groupData ?? ({} as PolymorphicGroup);

  const constraints = ComputeConstraints(accessRequest);

  const timeLimit: number | null = constraints[0] as number | null;
  const reason: boolean = constraints[1] as boolean;

  let autofill_until = false;
  if (requestedUntilDelta && timeLimit && requestedUntilDelta <= timeLimit) {
    autofill_until = true;
  }

  let labels = null;
  let requestedUntilAdjusted = null;
  if (!(timeLimit == null)) {
    const filteredUntil = Object.keys(UNTIL_JUST_NUMERIC_ID_TO_LABELS)
      .filter((key) => Number(key) <= timeLimit!)
      .reduce(
        (obj, key) => {
          obj[key] = UNTIL_JUST_NUMERIC_ID_TO_LABELS[key];
          return obj;
        },
        {} as Record<string, string>,
      );

    requestedUntilAdjusted = Object.keys(filteredUntil).at(-1);

    labels = Object.entries(Object.assign({}, filteredUntil, {custom: 'Custom'})).map(([id, label], index) => ({
      id: id,
      label: label,
    }));
  }

  const ownerships: Map<string, Array<OktaUserGroupMember>> = groupBy(
    group.active_user_ownerships ?? [],
    'active_user.id',
  );

  const {data: appData} = useGetAppById(
    {
      pathParams: {
        appId: ((accessRequest.requested_group ?? {}) as AppGroup).app?.id ?? '',
      },
    },
    {
      enabled: accessRequest.requested_group?.type == 'app_group' && (!requestedGroupManager || ownRequest),
    },
  );

  const app = appData ?? ({} as App);

  const appOwnershipsArray = (app.active_owner_app_groups ?? [])
    .map((appGroup) => appGroup.active_user_ownerships ?? [])
    .flat();
  const appOwnerships: Map<string, Array<OktaUserGroupMember>> = groupBy(appOwnershipsArray, 'active_user.id');

  const {data: accessAppData} = useGetAppById(
    {
      pathParams: {
        appId: ACCESS_APP_RESERVED_NAME,
      },
    },
    {
      enabled:
        accessRequest.requested_group != null &&
        (!requestedGroupManager || ownRequest) &&
        group.active_user_ownerships?.length == 0 &&
        (accessRequest.requested_group?.type != 'app_group' || appOwnershipsArray.length == 0),
    },
  );

  const accessApp = accessAppData ?? ({} as App);

  const accessAppOwnerships: Map<string, Array<OktaUserGroupMember>> = groupBy(
    (accessApp.active_owner_app_groups ?? []).map((appGroup) => appGroup.active_user_ownerships ?? []).flat(),
    'active_user.id',
  );

  if (isError) {
    return <NotFound />;
  }

  if (isLoading) {
    return <Loading />;
  }

  const submit = (responseForm: ResolveRequestForm) => {
    if (reason && approved && responseForm.reason && responseForm.reason.trim() == '') {
      setRequestError('This group requires that the reason field is filled.');
      return;
    }

    setSubmitting(true);

    const resolveRequest = {
      approved: approved ?? false,
      reason: responseForm.reason ?? '',
    } as ResolveAccessRequest;

    switch (responseForm.until) {
      case 'indefinite':
        break;
      case 'custom':
        resolveRequest.ending_at = (responseForm.customUntil as unknown as Dayjs).format(RFC822_FORMAT);
        break;
      default:
        resolveRequest.ending_at = dayjs()
          .add(parseInt(responseForm.until ?? '0', 10), 'seconds')
          .format(RFC822_FORMAT);
        break;
    }

    putResolveRequest.mutate({
      body: resolveRequest,
      pathParams: {accessRequestId: accessRequest.id},
    });
  };

  return (
    <React.Fragment>
      <Container maxWidth="lg" sx={{mt: 4, mb: 4}}>
        <Grid container spacing={3}>
          <Grid item xs={12} md={5} lg={3}>
            <Paper
              sx={{
                p: 2,
                display: 'flex',
                flexDirection: 'column',
                alignItems: 'center',
                justifyContent: 'center',
                height: 240,
              }}>
              <Avatar
                alt={accessRequest.status}
                sx={{
                  bgcolor:
                    accessRequest.status == 'PENDING'
                      ? 'primary.main'
                      : accessRequest.status == 'APPROVED'
                        ? 'success.main'
                        : 'error.main',
                  width: 220,
                  height: 220,
                }}
                variant={'rounded' as any}>
                {accessRequest.status == 'PENDING' ? (
                  <PendingIcon
                    sx={{
                      width: 220,
                      height: 220,
                    }}
                  />
                ) : accessRequest.status == 'APPROVED' ? (
                  <ApprovedIcon
                    sx={{
                      width: 220,
                      height: 220,
                    }}
                  />
                ) : (
                  <RejectedIcon
                    sx={{
                      width: 220,
                      height: 220,
                    }}
                  />
                )}
              </Avatar>
            </Paper>
          </Grid>
          <Grid item xs={12} md={7} lg={9}>
            <Paper
              sx={{
                p: 2,
                height: 240,
                display: 'flex',
                flexDirection: 'column',
                justifyContent: 'center',
                position: 'relative',
              }}>
              <Grid container>
                <Grid
                  item
                  xs={8}
                  sx={{
                    textAlign: 'center',
                  }}>
                  <Typography variant="h4">
                    {(accessRequest.requester?.deleted_at ?? null) != null ? (
                      <Link
                        to={`/users/${accessRequest.requester?.id ?? ''}`}
                        sx={{textDecoration: 'line-through', color: 'inherit', fontWeight: 500}}
                        component={RouterLink}>
                        {displayUserName(accessRequest.requester)}
                      </Link>
                    ) : (
                      <Link
                        to={`/users/${accessRequest.requester?.email.toLowerCase() ?? ''}`}
                        sx={{textDecoration: 'none', color: 'inherit', fontWeight: 500}}
                        component={RouterLink}>
                        {displayUserName(accessRequest.requester)}
                      </Link>
                    )}
                  </Typography>
                  <Typography variant="h5">
                    {accessRequest.status == 'PENDING' ? 'is requesting' : 'requested'}{' '}
                    {accessRequest.request_ownership ? (
                      <>
                        <Box component="span" sx={{color: 'primary.main', fontWeight: 'bold'}}>
                          ownership
                        </Box>{' '}
                        of
                      </>
                    ) : (
                      'membership to'
                    )}
                  </Typography>
                  <Typography variant="h4">
                    {(accessRequest.requested_group?.deleted_at ?? null) != null ? (
                      <Link
                        to={`/groups/${accessRequest.requested_group?.id ?? ''}`}
                        sx={{textDecoration: 'line-through', color: 'inherit', fontWeight: 500}}
                        component={RouterLink}>
                        {accessRequest.requested_group?.name ?? ''}
                      </Link>
                    ) : (
                      <Link
                        to={`/groups/${accessRequest.requested_group?.name ?? ''}`}
                        sx={{textDecoration: 'none', color: 'inherit', fontWeight: 500}}
                        component={RouterLink}>
                        {accessRequest.requested_group?.name ?? ''}
                      </Link>
                    )}
                  </Typography>
                </Grid>
                <Divider orientation="vertical" flexItem sx={{mr: '-1px'}} />
                <Grid
                  item
                  xs={4}
                  sx={{
                    display: 'flex',
                    flexDirection: 'column',
                    justifyContent: 'center',
                    textAlign: 'center',
                  }}>
                  <Typography variant="h6">Status</Typography>
                  <Typography variant="h4">
                    <b>{accessRequest.status}</b>
                  </Typography>
                </Grid>
              </Grid>
            </Paper>
          </Grid>
          <Grid item xs={12}>
            <Timeline
              sx={{
                [`& .${timelineOppositeContentClasses.root}`]: {
                  flex: 0.1,
                },
              }}>
              <TimelineItem>
                <TimelineOppositeContent sx={{m: 'auto 0'}} align="right">
                  <span title={accessRequest.created_at}>
                    {dayjs(accessRequest.created_at).startOf('second').fromNow()}
                  </span>
                </TimelineOppositeContent>
                <TimelineSeparator>
                  <TimelineConnector />
                  <TimelineDot color="primary">
                    <AccessRequestIcon />
                  </TimelineDot>
                  <TimelineConnector />
                </TimelineSeparator>
                <TimelineContent>
                  <Paper sx={{p: 2, my: 2}}>
                    <Typography variant="body1">
                      {(accessRequest.requester?.deleted_at ?? null) != null ? (
                        <Link
                          to={`/users/${accessRequest.requester?.id}`}
                          sx={{
                            textDecoration: 'line-through',
                            color: 'inherit',
                          }}
                          component={RouterLink}>
                          <b>{accessRequest.requester?.email.toLowerCase()}</b>
                        </Link>
                      ) : (
                        <Link
                          to={`/users/${accessRequest.requester?.email.toLowerCase()}`}
                          sx={{
                            textDecoration: 'none',
                            color: 'inherit',
                          }}
                          component={RouterLink}>
                          <b>{accessRequest.requester?.email.toLowerCase()}</b>
                        </Link>
                      )}
                      {accessRequest.status == 'PENDING' ? ' is requesting ' : ' requested '}
                      {accessRequest.request_ownership ? 'ownership of ' : 'membership to '}
                      {(accessRequest.requested_group?.deleted_at ?? null) != null ? (
                        <Link
                          to={`/groups/${accessRequest.requested_group?.id}`}
                          sx={{
                            textDecoration: 'line-through',
                            color: 'inherit',
                          }}
                          component={RouterLink}>
                          <b>{accessRequest.requested_group?.name}</b>
                        </Link>
                      ) : (
                        <Link
                          to={`/groups/${accessRequest.requested_group?.name}`}
                          sx={{
                            textDecoration: 'none',
                            color: 'inherit',
                          }}
                          component={RouterLink}>
                          <b>{accessRequest.requested_group?.name}</b>
                        </Link>
                      )}{' '}
                      ending{' '}
                      <b>
                        {accessRequest.request_ending_at == null
                          ? 'never'
                          : dayjs(accessRequest.request_ending_at).startOf('second').fromNow()}
                      </b>
                    </Typography>
                    <Typography variant="body2">
                      <b>Reason:</b> {accessRequest.request_reason ? accessRequest.request_reason : 'No reason given'}
                    </Typography>
                  </Paper>
                </TimelineContent>
              </TimelineItem>
              <TimelineItem>
                <TimelineOppositeContent sx={{m: 'auto 0'}} align="right">
                  {accessRequest.resolved_at != null ? (
                    <span title={accessRequest.resolved_at}>
                      {dayjs(accessRequest.resolved_at).startOf('second').fromNow()}
                    </span>
                  ) : null}
                </TimelineOppositeContent>
                <TimelineSeparator>
                  <TimelineConnector />
                  {accessRequest.status == 'PENDING' ? (
                    <TimelineDot color="primary">
                      <PendingIcon />
                    </TimelineDot>
                  ) : accessRequest.status == 'APPROVED' ? (
                    <TimelineDot color="success">
                      <ApprovedIcon />
                    </TimelineDot>
                  ) : (
                    <TimelineDot color="error">
                      <RejectedIcon />
                    </TimelineDot>
                  )}
                  <TimelineConnector />
                </TimelineSeparator>
                <TimelineContent>
                  {accessRequest.status == 'PENDING' ? (
                    <>
                      {requestedGroupManager || ownRequest ? (
                        <Box sx={{my: 2}}>
                          <Paper sx={{p: 2}}>
                            <Typography variant="body1">
                              Request is <b>pending</b>,
                              {ownRequest ? ' you can reject your own request' : ' please add a review'}
                            </Typography>
                          </Paper>
                          <Paper sx={{p: 2, mt: 1}}>
                            <FormContainer<ResolveRequestForm>
                              defaultValues={
                                timeLimit && !autofill_until && requestedUntilAdjusted
                                  ? {until: requestedUntilAdjusted} // case where time limit lowered below requested time
                                  : {until: requestedUntil, customUntil: (requestEndingAt as unknown as string) ?? ''}
                              }
                              onSuccess={(formData) => submit(formData)}>
                              {requestError != '' ? <Alert severity="error">{requestError}</Alert> : null}
                              {!ownRequest ? (
                                <FormControl fullWidth>
                                  <Grid container>
                                    <Grid item xs={12}>
                                      <Typography variant="subtitle1" color="text.accent">
                                        {timeLimit
                                          ? (accessRequest.request_ownership ? 'Ownership of ' : 'Membership to ') +
                                            'this group is limited to ' +
                                            Math.floor(timeLimit / 86400) +
                                            ' days.'
                                          : null}
                                      </Typography>
                                    </Grid>
                                    <Grid item xs={8}>
                                      <SelectElement
                                        fullWidth
                                        label="For how long?"
                                        name="until"
                                        options={labels ?? UNTIL_OPTIONS}
                                        onChange={(value) => setUntil(value)}
                                        required
                                      />
                                    </Grid>
                                    <Grid item xs={1} />
                                    <Grid item xs={2}>
                                      <ToggleButtonGroupElement
                                        name="ownerOrMember"
                                        enforceAtLeastOneSelected
                                        exclusive
                                        disabled
                                        options={[
                                          {
                                            id: 'owner',
                                            label: 'Owner',
                                            selected: accessRequest.request_ownership,
                                          },
                                          {
                                            id: 'member',
                                            label: 'Member',
                                            selected: !accessRequest.request_ownership,
                                          },
                                        ]}
                                      />
                                    </Grid>
                                    <Grid item xs={1} />
                                  </Grid>
                                </FormControl>
                              ) : null}
                              {!ownRequest && ((until == null && requestedUntil == 'custom') || until == 'custom') ? (
                                <FormControl margin="normal" fullWidth required>
                                  <DatePickerElement
                                    label="Custom End Date"
                                    name="customUntil"
                                    shouldDisableDate={(date: Dayjs) => date.isSameOrBefore(dayjs(), 'day')}
                                    maxDate={timeLimit ? dayjs().add(timeLimit, 'second') : null}
                                    required
                                  />
                                </FormControl>
                              ) : null}
                              <FormControl margin="normal" fullWidth>
                                <TextFieldElement
                                  label="Why? (provide a reason)"
                                  name="reason"
                                  multiline
                                  rows={4}
                                  validation={{maxLength: 1024}}
                                  parseError={(error) => {
                                    if (error?.message != '') {
                                      return error?.message ?? '';
                                    }
                                    if (error.type == 'maxLength') {
                                      return 'Reason can be at most 1024 characters in length';
                                    }
                                    return '';
                                  }}
                                />
                              </FormControl>
                              <FormControl margin="normal" style={{flexDirection: 'row'}}>
                                <Button
                                  variant="contained"
                                  color="success"
                                  size="large"
                                  type="submit"
                                  startIcon={<ApprovedIcon />}
                                  sx={{mx: 2}}
                                  disabled={submitting || ownRequest}
                                  onClick={() => setApproved(true)}>
                                  Approve
                                </Button>
                                <Button
                                  variant="contained"
                                  color="error"
                                  size="large"
                                  type="submit"
                                  startIcon={<RejectedIcon />}
                                  sx={{mx: 2}}
                                  disabled={submitting}
                                  onClick={() => setApproved(false)}>
                                  Reject
                                </Button>
                                {submitting ? <CircularProgress sx={{mx: 2}} size={40} /> : null}
                              </FormControl>
                            </FormContainer>
                          </Paper>
                        </Box>
                      ) : null}{' '}
                      {!requestedGroupManager || ownRequest ? (
                        <Box sx={{my: 2}}>
                          <Paper sx={{p: 2}}>
                            <Typography variant="body1">
                              Request is <b>pending</b> and can be reviewed by the following owners
                            </Typography>
                          </Paper>
                          {accessRequest.requested_group?.type != 'app_group' ||
                          !(accessRequest.requested_group as AppGroup).is_owner ? (
                            <Paper sx={{p: 2, mt: 1}}>
                              <Table size="small" aria-label="group owners">
                                <TableHead>
                                  <TableRow>
                                    <TableCell colSpan={3}>
                                      <Typography variant="h6" color="text.accent">
                                        {accessRequest.requested_group?.name}{' '}
                                        {accessRequest.requested_group?.type == 'role_group'
                                          ? 'Owners'
                                          : 'Group Owners'}
                                      </Typography>
                                    </TableCell>
                                  </TableRow>
                                  <TableRow>
                                    <TableCell>Name</TableCell>
                                    <TableCell>Email</TableCell>
                                    <TableCell>
                                      <Box
                                        sx={{
                                          display: 'flex',
                                          justifyContent: 'flex-end',
                                          alignItems: 'right',
                                        }}>
                                        <Divider sx={{mx: 2}} orientation="vertical" flexItem />
                                        Total Owners: {Object.keys(ownerships).length}
                                      </Box>
                                    </TableCell>
                                  </TableRow>
                                </TableHead>
                                <TableBody>
                                  {Object.keys(ownerships).length > 0 ? (
                                    Object.entries(ownerships)
                                      .sort(sortGroupMembers)
                                      .map(([userId, users]: [string, Array<OktaUserGroupMember>]) => (
                                        <TableRow key={'owner' + userId}>
                                          <TableCell>
                                            <Link
                                              to={`/users/${users[0].active_user?.email.toLowerCase()}`}
                                              sx={{
                                                textDecoration: 'none',
                                                color: 'inherit',
                                              }}
                                              component={RouterLink}>
                                              {displayUserName(users[0].active_user)}
                                            </Link>
                                          </TableCell>
                                          <TableCell colSpan={2}>
                                            <Link
                                              to={`/users/${users[0].active_user?.email.toLowerCase()}`}
                                              sx={{
                                                textDecoration: 'none',
                                                color: 'inherit',
                                              }}
                                              component={RouterLink}>
                                              {users[0].active_user?.email.toLowerCase()}
                                            </Link>
                                          </TableCell>
                                        </TableRow>
                                      ))
                                  ) : (
<<<<<<< HEAD
                                    <EmptyListEntry cellProps={{colSpan: 3}} />
=======
                                    <TableRow key="owners">
                                      <TableCell colSpan={3}>
                                        <Typography variant="body2" color="text.secondary">
                                          None
                                        </Typography>
                                      </TableCell>
                                    </TableRow>
>>>>>>> 3173e613
                                  )}
                                </TableBody>
                              </Table>
                            </Paper>
                          ) : null}
                          {accessRequest.requested_group?.type == 'app_group' ? (
                            <Paper sx={{p: 2, mt: 1}}>
                              <Table size="small" aria-label="app owners">
                                <TableHead>
                                  <TableRow>
                                    <TableCell colSpan={3}>
                                      <Typography variant="h6" color="text.accent">
                                        {((accessRequest.requested_group ?? {}) as AppGroup).app?.name}
                                        {' App Owners'}
                                      </Typography>
                                    </TableCell>
                                  </TableRow>
                                  <TableRow>
                                    <TableCell>Name</TableCell>
                                    <TableCell>Email</TableCell>
                                    <TableCell>
                                      <Box
                                        sx={{
                                          display: 'flex',
                                          justifyContent: 'flex-end',
                                          alignItems: 'right',
                                        }}>
                                        <Divider sx={{mx: 2}} orientation="vertical" flexItem />
                                        Total Owners: {Object.keys(appOwnerships).length}
                                      </Box>
                                    </TableCell>
                                  </TableRow>
                                </TableHead>
                                <TableBody>
                                  {Object.keys(appOwnerships).length > 0 ? (
                                    Object.entries(appOwnerships)
                                      .sort(sortGroupMembers)
                                      .map(([userId, users]: [string, Array<OktaUserGroupMember>]) => (
                                        <TableRow key={'owner' + userId}>
                                          <TableCell>
                                            <Link
                                              to={`/users/${users[0].active_user?.email.toLowerCase()}`}
                                              sx={{
                                                textDecoration: 'none',
                                                color: 'inherit',
                                              }}
                                              component={RouterLink}>
                                              {displayUserName(users[0].active_user)}
                                            </Link>
                                          </TableCell>
                                          <TableCell colSpan={2}>
                                            <Link
                                              to={`/users/${users[0].active_user?.email.toLowerCase()}`}
                                              sx={{
                                                textDecoration: 'none',
                                                color: 'inherit',
                                              }}
                                              component={RouterLink}>
                                              {users[0].active_user?.email.toLowerCase()}
                                            </Link>
                                          </TableCell>
                                        </TableRow>
                                      ))
                                  ) : (
                                    <TableRow key="owners">
                                      <TableCell colSpan={3}>
                                        <Typography variant="body2" color="text.secondary">
                                          None
                                        </Typography>
                                      </TableCell>
                                    </TableRow>
                                  )}
                                </TableBody>
                              </Table>
                            </Paper>
                          ) : null}
                          {Object.keys(ownerships).length == 0 &&
                          (accessRequest.requested_group?.type != 'app_group' || appOwnershipsArray.length == 0) ? (
                            <Paper sx={{p: 2, mt: 1}}>
                              <Table size="small" aria-label="app owners">
                                <TableHead>
                                  <TableRow>
                                    <TableCell colSpan={3}>
                                      <Typography variant="h6" color="text.accent">
                                        {ACCESS_APP_RESERVED_NAME}
                                        {' Admins'}
                                      </Typography>
                                    </TableCell>
                                  </TableRow>
                                  <TableRow>
                                    <TableCell>Name</TableCell>
                                    <TableCell>Email</TableCell>
                                    <TableCell>
                                      <Box
                                        sx={{
                                          display: 'flex',
                                          justifyContent: 'flex-end',
                                          alignItems: 'right',
                                        }}>
                                        <Divider sx={{mx: 2}} orientation="vertical" flexItem />
                                        Total Owners: {Object.keys(ownerships).length}
                                      </Box>
                                    </TableCell>
                                  </TableRow>
                                </TableHead>
                                <TableBody>
                                  {Object.keys(accessAppOwnerships).length > 0 ? (
                                    Object.entries(accessAppOwnerships)
                                      .sort(sortGroupMembers)
                                      .map(([userId, users]: [string, Array<OktaUserGroupMember>]) => (
                                        <TableRow key={'owner' + userId}>
                                          <TableCell>
                                            <Link
                                              to={`/users/${users[0].active_user?.email.toLowerCase()}`}
                                              sx={{
                                                textDecoration: 'none',
                                                color: 'inherit',
                                              }}
                                              component={RouterLink}>
                                              {displayUserName(users[0].active_user)}
                                            </Link>
                                          </TableCell>
                                          <TableCell colSpan={2}>
                                            <Link
                                              to={`/users/${users[0].active_user?.email.toLowerCase()}`}
                                              sx={{
                                                textDecoration: 'none',
                                                color: 'inherit',
                                              }}
                                              component={RouterLink}>
                                              {users[0].active_user?.email.toLowerCase()}
                                            </Link>
                                          </TableCell>
                                        </TableRow>
                                      ))
                                  ) : (
                                    <TableRow key="owners">
                                      <TableCell colSpan={3}>
                                        <Typography variant="body2" color="text.secondary">
                                          None
                                        </Typography>
                                      </TableCell>
                                    </TableRow>
                                  )}
                                </TableBody>
                              </Table>
                            </Paper>
                          ) : null}
                        </Box>
                      ) : null}
                    </>
                  ) : (
                    <Paper sx={{p: 2, my: 2}}>
                      <Typography variant="body1">
                        {accessRequest.resolver == null ? (
                          <b>Access</b>
                        ) : (
                          <Link
                            to={`/users/${accessRequest.resolver?.email.toLowerCase()}`}
                            sx={{
                              textDecoration: 'none',
                              color: 'inherit',
                            }}
                            component={RouterLink}>
                            <b>{accessRequest.resolver?.email.toLowerCase()}</b>
                          </Link>
                        )}
                        {accessRequest.status == 'APPROVED' ? (
                          <>
                            {' approved the request ending '}
                            <b>
                              {accessRequest.approval_ending_at == null
                                ? 'never'
                                : dayjs(accessRequest.approval_ending_at).startOf('second').fromNow()}
                            </b>
                          </>
                        ) : (
                          ' rejected the request '
                        )}
                      </Typography>
                      <Typography variant="body2">
                        <b>Reason:</b>{' '}
                        {accessRequest.resolution_reason ? accessRequest.resolution_reason : 'No reason given'}
                      </Typography>
                    </Paper>
                  )}
                </TimelineContent>
              </TimelineItem>
            </Timeline>
          </Grid>
        </Grid>
      </Container>
    </React.Fragment>
  );
}<|MERGE_RESOLUTION|>--- conflicted
+++ resolved
@@ -776,17 +776,7 @@
                                         </TableRow>
                                       ))
                                   ) : (
-<<<<<<< HEAD
                                     <EmptyListEntry cellProps={{colSpan: 3}} />
-=======
-                                    <TableRow key="owners">
-                                      <TableCell colSpan={3}>
-                                        <Typography variant="body2" color="text.secondary">
-                                          None
-                                        </Typography>
-                                      </TableCell>
-                                    </TableRow>
->>>>>>> 3173e613
                                   )}
                                 </TableBody>
                               </Table>
