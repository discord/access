import React from 'react';
import {Link as RouterLink, useParams, useNavigate} from 'react-router-dom';

import Link from '@mui/material/Link';
import Container from '@mui/material/Container';
import Grid from '@mui/material/Grid';
import Box from '@mui/material/Box';
import Paper from '@mui/material/Paper';
import Button from '@mui/material/Button';
import Avatar from '@mui/material/Avatar';
import Typography from '@mui/material/Typography';
import Divider from '@mui/material/Divider';
import AccessRequestIcon from '@mui/icons-material/MoreTime';
import PendingIcon from '@mui/icons-material/HelpOutline';
import ApprovedIcon from '@mui/icons-material/CheckCircleOutline';
import RejectedIcon from '@mui/icons-material/HighlightOff';
import Table from '@mui/material/Table';
import TableBody from '@mui/material/TableBody';
import TableCell from '@mui/material/TableCell';
import TableHead from '@mui/material/TableHead';
import TableRow from '@mui/material/TableRow';
import Alert from '@mui/material/Alert';
import FormControl from '@mui/material/FormControl';
import Timeline from '@mui/lab/Timeline';
import TimelineItem from '@mui/lab/TimelineItem';
import TimelineSeparator from '@mui/lab/TimelineSeparator';
import TimelineConnector from '@mui/lab/TimelineConnector';
import TimelineContent from '@mui/lab/TimelineContent';
import CircularProgress from '@mui/material/CircularProgress';
import TimelineOppositeContent, {timelineOppositeContentClasses} from '@mui/lab/TimelineOppositeContent';
import TimelineDot from '@mui/lab/TimelineDot';
import {
  FormContainer,
  SelectElement,
  DatePickerElement,
  TextFieldElement,
  ToggleButtonGroupElement,
} from 'react-hook-form-mui';

import dayjs, {Dayjs} from 'dayjs';
import RelativeTime from 'dayjs/plugin/relativeTime';
import IsSameOrBefore from 'dayjs/plugin/isSameOrBefore';

import {
  groupBy,
  displayUserName,
  minTagTime,
  minTagTimeGroups,
  requiredReason,
  requiredReasonGroups,
} from '../../helpers';
import {useCurrentUser} from '../../authentication';
import {canManageGroup, ACCESS_APP_RESERVED_NAME} from '../../authorization';
import {
  useGetRequestById,
  useGetGroupById,
  useGetAppById,
  useResolveRequestById,
  ResolveRequestByIdError,
  ResolveRequestByIdVariables,
} from '../../api/apiComponents';
import {
  AccessRequest,
  ResolveAccessRequest,
  PolymorphicGroup,
  OktaUserGroupMember,
  AppGroup,
  App,
  OktaGroup,
  RoleGroup,
} from '../../api/apiSchemas';

import NotFound from '../NotFound';
import Loading from '../../components/Loading';
import {EmptyListEntry} from '../../components/EmptyListEntry';

dayjs.extend(RelativeTime);
dayjs.extend(IsSameOrBefore);

function sortGroupMembers(
  [aUserId, aUsers]: [string, Array<OktaUserGroupMember>],
  [bUserId, bUsers]: [string, Array<OktaUserGroupMember>],
): number {
  let aEmail = aUsers[0].active_user?.email ?? '';
  let bEmail = bUsers[0].active_user?.email ?? '';
  return aEmail.localeCompare(bEmail);
}

interface ResolveRequestForm {
  until?: string;
  customUntil?: string;
  reason?: string;
}

const GROUP_TYPE_ID_TO_LABELS: Record<string, string> = {
  okta_group: 'Group',
  app_group: 'App Group',
  role_group: 'Role',
} as const;

const RFC822_FORMAT = 'ddd, DD MMM YYYY HH:mm:ss ZZ';

const UNTIL_ID_TO_LABELS: Record<string, string> = {
  '43200': '12 Hours',
  '432000': '5 Days',
  '1209600': 'Two Weeks',
  '2592000': '30 Days',
  '7776000': '90 Days',
  indefinite: 'Indefinite',
  custom: 'Custom',
} as const;

const UNTIL_JUST_NUMERIC_ID_TO_LABELS: Record<string, string> = {
  '43200': '12 Hours',
  '432000': '5 Days',
  '1209600': 'Two Weeks',
  '2592000': '30 Days',
  '7776000': '90 Days',
} as const;

const UNTIL_OPTIONS = Object.entries(UNTIL_ID_TO_LABELS).map(([id, label], index) => ({id: id, label: label}));

function ComputeConstraints(accessRequest: AccessRequest) {
  const group = accessRequest.requested_group ?? null;

  if (group == null) {
    return [null, null];
  }

  let timeLimit = minTagTime(
    group.active_group_tags ? group.active_group_tags.map((tagMap) => tagMap.active_tag!) : [],
    accessRequest.request_ownership!,
  );

  let reason = requiredReason(
    group.active_group_tags ? group.active_group_tags?.map((tagMap) => tagMap.active_tag!) : [],
    accessRequest.request_ownership!,
  );

  if (group.type == 'role_group' && !accessRequest.request_ownership) {
    const active_groups_owners = (group as RoleGroup).active_role_associated_group_owner_mappings?.reduce(
      (out, curr) => {
        curr.active_group ? out.push(curr.active_group) : null;
        return out;
      },
      new Array<OktaGroup | AppGroup>(),
    );
    const active_groups_members = (group as RoleGroup).active_role_associated_group_member_mappings?.reduce(
      (out, curr) => {
        curr.active_group ? out.push(curr.active_group) : null;
        return out;
      },
      new Array<OktaGroup | AppGroup>(),
    );

    reason =
      reason ||
      requiredReasonGroups(active_groups_members ?? [], false) ||
      requiredReasonGroups(active_groups_owners ?? [], true);
  }

  return [timeLimit, reason];
}

export default function ReadRequest() {
  const navigate = useNavigate();
  const {id} = useParams();

  const currentUser = useCurrentUser();

  const [until, setUntil] = React.useState<string | null>(null);
  const [requestError, setRequestError] = React.useState('');
  const [approved, setApproved] = React.useState<boolean | null>(null);
  const [submitting, setSubmitting] = React.useState(false);

  const {data, isError, isLoading} = useGetRequestById({
    pathParams: {accessRequestId: id ?? ''},
  });

  const accessRequest = data ?? ({} as AccessRequest);

  const ownRequest = accessRequest.requester?.id == currentUser.id;

  const requestEndingAt = dayjs(accessRequest.request_ending_at);
  // round the delta to adjust based on partial seconds
  const requestedUntilDelta =
    accessRequest.request_ending_at == null
      ? null
      : Math.round(requestEndingAt.diff(dayjs(accessRequest.created_at), 'second') / 100) * 100;
  const requestedUntil =
    requestedUntilDelta == null
      ? 'indefinite'
      : requestedUntilDelta in UNTIL_ID_TO_LABELS
        ? requestedUntilDelta.toString()
        : 'custom';

  const requestedGroupManager = canManageGroup(currentUser, accessRequest.requested_group);

  const complete = (
    completedAccessRequest: ResolveAccessRequest | undefined,
    error: ResolveRequestByIdError | null,
    variables: ResolveRequestByIdVariables,
    context: any,
  ) => {
    setSubmitting(false);
    if (error != null) {
      setRequestError(error.payload.toString());
    } else {
      navigate(0);
    }
  };

  const putResolveRequest = useResolveRequestById({
    onSettled: complete,
  });

  const {data: groupData} = useGetGroupById(
    {
      pathParams: {groupId: accessRequest.requested_group?.id ?? ''},
    },
    {
      enabled: accessRequest.requested_group != null && (!requestedGroupManager || ownRequest),
    },
  );

  const group = groupData ?? ({} as PolymorphicGroup);

  const constraints = ComputeConstraints(accessRequest);

  const timeLimit: number | null = constraints[0] as number | null;
  const reason: boolean = constraints[1] as boolean;

  let autofill_until = false;
  if (requestedUntilDelta && timeLimit && requestedUntilDelta <= timeLimit) {
    autofill_until = true;
  }

  let labels = null;
  let requestedUntilAdjusted = null;
  if (!(timeLimit == null)) {
    const filteredUntil = Object.keys(UNTIL_JUST_NUMERIC_ID_TO_LABELS)
      .filter((key) => Number(key) <= timeLimit!)
      .reduce(
        (obj, key) => {
          obj[key] = UNTIL_JUST_NUMERIC_ID_TO_LABELS[key];
          return obj;
        },
        {} as Record<string, string>,
      );

    requestedUntilAdjusted = Object.keys(filteredUntil).at(-1);

    labels = Object.entries(Object.assign({}, filteredUntil, {custom: 'Custom'})).map(([id, label], index) => ({
      id: id,
      label: label,
    }));
  }

  const ownerships = groupBy(group.active_user_ownerships, (m) => m.active_user?.id);

  const {data: appData} = useGetAppById(
    {
      pathParams: {
        appId: ((accessRequest.requested_group ?? {}) as AppGroup).app?.id ?? '',
      },
    },
    {
      enabled: accessRequest.requested_group?.type == 'app_group' && (!requestedGroupManager || ownRequest),
    },
  );

  const app = appData ?? ({} as App);

  const appOwnershipsArray = (app.active_owner_app_groups ?? [])
    .map((appGroup) => appGroup.active_user_ownerships ?? [])
    .flat();
  const appOwnerships = groupBy(appOwnershipsArray, (m) => m.active_user?.id);

  const {data: accessAppData} = useGetAppById(
    {
      pathParams: {
        appId: ACCESS_APP_RESERVED_NAME,
      },
    },
    {
      enabled:
        accessRequest.requested_group != null &&
        (!requestedGroupManager || ownRequest) &&
        group.active_user_ownerships?.length == 0 &&
        (accessRequest.requested_group?.type != 'app_group' || appOwnershipsArray.length == 0),
    },
  );

  const accessApp = accessAppData ?? ({} as App);

  const accessAppOwnerships = groupBy(
    (accessApp.active_owner_app_groups ?? []).map((appGroup) => appGroup.active_user_ownerships ?? []).flat(),
    (m) => m.active_user?.id,
  );

  if (isError) {
    return <NotFound />;
  }

  if (isLoading) {
    return <Loading />;
  }

  const submit = (responseForm: ResolveRequestForm) => {
    if (reason && approved && responseForm.reason && responseForm.reason.trim() == '') {
      setRequestError('This group requires that the reason field is filled.');
      return;
    }

    setSubmitting(true);

    const resolveRequest = {
      approved: approved ?? false,
      reason: responseForm.reason ?? '',
    } as ResolveAccessRequest;

    switch (responseForm.until) {
      case 'indefinite':
        break;
      case 'custom':
        resolveRequest.ending_at = (responseForm.customUntil as unknown as Dayjs).format(RFC822_FORMAT);
        break;
      default:
        resolveRequest.ending_at = dayjs()
          .add(parseInt(responseForm.until ?? '0', 10), 'seconds')
          .format(RFC822_FORMAT);
        break;
    }

    putResolveRequest.mutate({
      body: resolveRequest,
      pathParams: {accessRequestId: accessRequest.id},
    });
  };

  return (
    <React.Fragment>
      <Container maxWidth="lg" sx={{mt: 4, mb: 4}}>
        <Grid container spacing={3}>
          <Grid item xs={12} md={5} lg={3}>
            <Paper
              sx={{
                p: 2,
                display: 'flex',
                flexDirection: 'column',
                alignItems: 'center',
                justifyContent: 'center',
                height: 240,
              }}>
              <Avatar
                alt={accessRequest.status}
                sx={{
                  bgcolor:
                    accessRequest.status == 'PENDING'
                      ? 'primary.main'
                      : accessRequest.status == 'APPROVED'
                        ? 'success.main'
                        : 'error.main',
                  width: 220,
                  height: 220,
                }}
                variant={'rounded' as any}>
                {accessRequest.status == 'PENDING' ? (
                  <PendingIcon
                    sx={{
                      width: 220,
                      height: 220,
                    }}
                  />
                ) : accessRequest.status == 'APPROVED' ? (
                  <ApprovedIcon
                    sx={{
                      width: 220,
                      height: 220,
                    }}
                  />
                ) : (
                  <RejectedIcon
                    sx={{
                      width: 220,
                      height: 220,
                    }}
                  />
                )}
              </Avatar>
            </Paper>
          </Grid>
          <Grid item xs={12} md={7} lg={9}>
            <Paper
              sx={{
                p: 2,
                height: 240,
                display: 'flex',
                flexDirection: 'column',
                justifyContent: 'center',
                position: 'relative',
              }}>
              <Grid container>
                <Grid
                  item
                  xs={8}
                  sx={{
                    textAlign: 'center',
                    wordBreak: 'break-word',
                  }}>
                  <Typography variant="h4">
                    {(accessRequest.requester?.deleted_at ?? null) != null ? (
                      <Link
                        to={`/users/${accessRequest.requester?.id ?? ''}`}
                        sx={{textDecoration: 'line-through', color: 'inherit', fontWeight: 500}}
                        component={RouterLink}>
                        {displayUserName(accessRequest.requester)}
                      </Link>
                    ) : (
                      <Link
                        to={`/users/${accessRequest.requester?.email.toLowerCase() ?? ''}`}
                        sx={{textDecoration: 'none', color: 'inherit', fontWeight: 500}}
                        component={RouterLink}>
                        {displayUserName(accessRequest.requester)}
                      </Link>
                    )}
                  </Typography>
                  <Typography variant="h5">
                    {accessRequest.status == 'PENDING' ? 'is requesting' : 'requested'}{' '}
                    {accessRequest.request_ownership ? (
                      <>
                        <Box component="span" sx={{color: 'primary.main', fontWeight: 'bold'}}>
                          ownership
                        </Box>{' '}
                        of
                      </>
                    ) : (
                      'membership to'
                    )}
                  </Typography>
                  <Typography variant="h4">
                    {(accessRequest.requested_group?.deleted_at ?? null) != null ? (
                      <Link
                        to={`/groups/${accessRequest.requested_group?.id ?? ''}`}
                        sx={{textDecoration: 'line-through', color: 'inherit', fontWeight: 500}}
                        component={RouterLink}>
                        {accessRequest.requested_group?.name ?? ''}
                      </Link>
                    ) : (
                      <Link
                        to={`/groups/${accessRequest.requested_group?.name ?? ''}`}
                        sx={{textDecoration: 'none', color: 'inherit', fontWeight: 500}}
                        component={RouterLink}>
                        {accessRequest.requested_group?.name ?? ''}
                      </Link>
                    )}
                  </Typography>
                </Grid>
                <Divider orientation="vertical" flexItem sx={{mr: '-1px'}} />
                <Grid
                  item
                  xs={4}
                  sx={{
                    display: 'flex',
                    flexDirection: 'column',
                    justifyContent: 'center',
                    textAlign: 'center',
                  }}>
                  <Typography variant="h6">Status</Typography>
                  <Typography variant="h4">
                    <b>{accessRequest.status}</b>
                  </Typography>
                </Grid>
              </Grid>
            </Paper>
          </Grid>
          <Grid item xs={12}>
            <Timeline
              sx={{
                [`& .${timelineOppositeContentClasses.root}`]: {
                  flex: 0.1,
                },
              }}>
              <TimelineItem>
                <TimelineOppositeContent sx={{m: 'auto 0'}} align="right">
                  <span title={accessRequest.created_at}>
                    {dayjs(accessRequest.created_at).startOf('second').fromNow()}
                  </span>
                </TimelineOppositeContent>
                <TimelineSeparator>
                  <TimelineConnector />
                  <TimelineDot color="primary">
                    <AccessRequestIcon />
                  </TimelineDot>
                  <TimelineConnector />
                </TimelineSeparator>
                <TimelineContent>
                  <Paper sx={{p: 2, my: 2}}>
                    <Typography variant="body1">
                      {(accessRequest.requester?.deleted_at ?? null) != null ? (
                        <Link
                          to={`/users/${accessRequest.requester?.id}`}
                          sx={{
                            textDecoration: 'line-through',
                            color: 'inherit',
                          }}
                          component={RouterLink}>
                          <b>{accessRequest.requester?.email.toLowerCase()}</b>
                        </Link>
                      ) : (
                        <Link
                          to={`/users/${accessRequest.requester?.email.toLowerCase()}`}
                          sx={{
                            textDecoration: 'none',
                            color: 'inherit',
                          }}
                          component={RouterLink}>
                          <b>{accessRequest.requester?.email.toLowerCase()}</b>
                        </Link>
                      )}
                      {accessRequest.status == 'PENDING' ? ' is requesting ' : ' requested '}
                      {accessRequest.request_ownership ? 'ownership of ' : 'membership to '}
                      {(accessRequest.requested_group?.deleted_at ?? null) != null ? (
                        <Link
                          to={`/groups/${accessRequest.requested_group?.id}`}
                          sx={{
                            textDecoration: 'line-through',
                            color: 'inherit',
                          }}
                          component={RouterLink}>
                          <b>{accessRequest.requested_group?.name}</b>
                        </Link>
                      ) : (
                        <Link
                          to={`/groups/${accessRequest.requested_group?.name}`}
                          sx={{
                            textDecoration: 'none',
                            color: 'inherit',
                          }}
                          component={RouterLink}>
                          <b>{accessRequest.requested_group?.name}</b>
                        </Link>
                      )}{' '}
                      ending{' '}
                      <b>
                        {accessRequest.request_ending_at == null
                          ? 'never'
                          : dayjs(accessRequest.request_ending_at).startOf('second').fromNow()}
                      </b>
                    </Typography>
                    <Typography variant="body2">
                      <b>Reason:</b> {accessRequest.request_reason ? accessRequest.request_reason : 'No reason given'}
                    </Typography>
                  </Paper>
                </TimelineContent>
              </TimelineItem>
              <TimelineItem>
                <TimelineOppositeContent sx={{m: 'auto 0'}} align="right">
                  {accessRequest.resolved_at != null ? (
                    <span title={accessRequest.resolved_at}>
                      {dayjs(accessRequest.resolved_at).startOf('second').fromNow()}
                    </span>
                  ) : null}
                </TimelineOppositeContent>
                <TimelineSeparator>
                  <TimelineConnector />
                  {accessRequest.status == 'PENDING' ? (
                    <TimelineDot color="primary">
                      <PendingIcon />
                    </TimelineDot>
                  ) : accessRequest.status == 'APPROVED' ? (
                    <TimelineDot color="success">
                      <ApprovedIcon />
                    </TimelineDot>
                  ) : (
                    <TimelineDot color="error">
                      <RejectedIcon />
                    </TimelineDot>
                  )}
                  <TimelineConnector />
                </TimelineSeparator>
                <TimelineContent>
                  {accessRequest.status == 'PENDING' ? (
                    <>
                      {requestedGroupManager || ownRequest ? (
                        <Box sx={{my: 2}}>
                          <Paper sx={{p: 2}}>
                            <Typography variant="body1">
                              Request is <b>pending</b>,
                              {ownRequest ? ' you can reject your own request' : ' please add a review'}
                            </Typography>
                          </Paper>
                          <Paper sx={{p: 2, mt: 1}}>
                            <FormContainer<ResolveRequestForm>
                              defaultValues={
                                timeLimit && !autofill_until && requestedUntilAdjusted
                                  ? {until: requestedUntilAdjusted} // case where time limit lowered below requested time
                                  : {until: requestedUntil, customUntil: (requestEndingAt as unknown as string) ?? ''}
                              }
                              onSuccess={(formData) => submit(formData)}>
                              {requestError != '' ? <Alert severity="error">{requestError}</Alert> : null}
                              {!ownRequest ? (
                                <FormControl fullWidth>
                                  <Grid container>
                                    <Grid item xs={12}>
                                      <Typography variant="subtitle1" color="text.accent">
                                        {timeLimit
                                          ? (accessRequest.request_ownership ? 'Ownership of ' : 'Membership to ') +
                                            'this group is limited to ' +
                                            Math.floor(timeLimit / 86400) +
                                            ' days.'
                                          : null}
                                      </Typography>
                                    </Grid>
                                    <Grid item xs={8}>
                                      <SelectElement
                                        fullWidth
                                        label="For how long?"
                                        name="until"
                                        options={labels ?? UNTIL_OPTIONS}
                                        onChange={(value) => setUntil(value)}
                                        required
                                      />
                                    </Grid>
                                    <Grid item xs={1} />
                                    <Grid item xs={2}>
                                      <ToggleButtonGroupElement
                                        name="ownerOrMember"
                                        enforceAtLeastOneSelected
                                        exclusive
                                        disabled
                                        options={[
                                          {
                                            id: 'owner',
                                            label: 'Owner',
                                            selected: accessRequest.request_ownership,
                                          },
                                          {
                                            id: 'member',
                                            label: 'Member',
                                            selected: !accessRequest.request_ownership,
                                          },
                                        ]}
                                      />
                                    </Grid>
                                    <Grid item xs={1} />
                                  </Grid>
                                </FormControl>
                              ) : null}
                              {!ownRequest && ((until == null && requestedUntil == 'custom') || until == 'custom') ? (
                                <FormControl margin="normal" fullWidth required>
                                  <DatePickerElement
                                    label="Custom End Date"
                                    name="customUntil"
                                    shouldDisableDate={(date: Dayjs) => date.isSameOrBefore(dayjs(), 'day')}
                                    maxDate={timeLimit ? dayjs().add(timeLimit, 'second') : null}
                                    required
                                  />
                                </FormControl>
                              ) : null}
                              <FormControl margin="normal" fullWidth>
                                <TextFieldElement
                                  label="Why? (provide a reason)"
                                  name="reason"
                                  multiline
                                  rows={4}
                                  validation={{maxLength: 1024}}
                                  parseError={(error) => {
                                    if (error?.message != '') {
                                      return error?.message ?? '';
                                    }
                                    if (error.type == 'maxLength') {
                                      return 'Reason can be at most 1024 characters in length';
                                    }
                                    return '';
                                  }}
                                />
                              </FormControl>
                              <FormControl margin="normal" style={{flexDirection: 'row'}}>
                                <Button
                                  variant="contained"
                                  color="success"
                                  size="large"
                                  type="submit"
                                  startIcon={<ApprovedIcon />}
                                  sx={{mx: 2}}
                                  disabled={submitting || ownRequest}
                                  onClick={() => setApproved(true)}>
                                  Approve
                                </Button>
                                <Button
                                  variant="contained"
                                  color="error"
                                  size="large"
                                  type="submit"
                                  startIcon={<RejectedIcon />}
                                  sx={{mx: 2}}
                                  disabled={submitting}
                                  onClick={() => setApproved(false)}>
                                  Reject
                                </Button>
                                {submitting ? <CircularProgress sx={{mx: 2}} size={40} /> : null}
                              </FormControl>
                            </FormContainer>
                          </Paper>
                        </Box>
                      ) : null}{' '}
                      {!requestedGroupManager || ownRequest ? (
                        <Box sx={{my: 2}}>
                          <Paper sx={{p: 2}}>
                            <Typography variant="body1">
                              Request is <b>pending</b> and can be reviewed by the following owners
                            </Typography>
                          </Paper>
                          {accessRequest.requested_group?.type != 'app_group' ||
                          !(accessRequest.requested_group as AppGroup).is_owner ? (
                            <Paper sx={{p: 2, mt: 1}}>
                              <Table size="small" aria-label="group owners">
                                <TableHead>
                                  <TableRow>
                                    <TableCell colSpan={3}>
                                      <Typography variant="h6" color="text.accent">
                                        {accessRequest.requested_group?.name}{' '}
                                        {accessRequest.requested_group?.type == 'role_group'
                                          ? 'Owners'
                                          : 'Group Owners'}
                                      </Typography>
                                    </TableCell>
                                  </TableRow>
                                  <TableRow>
                                    <TableCell>Name</TableCell>
                                    <TableCell>Email</TableCell>
                                    <TableCell>
                                      <Box
                                        sx={{
                                          display: 'flex',
                                          justifyContent: 'flex-end',
                                          alignItems: 'right',
                                        }}>
                                        <Divider sx={{mx: 2}} orientation="vertical" flexItem />
                                        Total Owners: {Object.keys(ownerships).length}
                                      </Box>
                                    </TableCell>
                                  </TableRow>
                                </TableHead>
                                <TableBody>
                                  {Object.keys(ownerships).length > 0 ? (
                                    Object.entries(ownerships)
                                      .sort(sortGroupMembers)
                                      .map(([userId, users]: [string, Array<OktaUserGroupMember>]) => (
                                        <TableRow key={'owner' + userId}>
                                          <TableCell>
                                            <Link
                                              to={`/users/${users[0].active_user?.email.toLowerCase()}`}
                                              sx={{
                                                textDecoration: 'none',
                                                color: 'inherit',
                                              }}
                                              component={RouterLink}>
                                              {displayUserName(users[0].active_user)}
                                            </Link>
                                          </TableCell>
                                          <TableCell colSpan={2}>
                                            <Link
                                              to={`/users/${users[0].active_user?.email.toLowerCase()}`}
                                              sx={{
                                                textDecoration: 'none',
                                                color: 'inherit',
                                              }}
                                              component={RouterLink}>
                                              {users[0].active_user?.email.toLowerCase()}
                                            </Link>
                                          </TableCell>
                                        </TableRow>
                                      ))
                                  ) : (
<<<<<<< HEAD
                                    <EmptyListEntry cellProps={{colSpan: 3}} />
=======
                                    <TableRow key="owners">
                                      <TableCell colSpan={3}>
                                        <Typography variant="body2" color="text.secondary">
                                          None
                                        </Typography>
                                      </TableCell>
                                    </TableRow>
>>>>>>> 2241d743
                                  )}
                                </TableBody>
                              </Table>
                            </Paper>
                          ) : null}
                          {accessRequest.requested_group?.type == 'app_group' ? (
                            <Paper sx={{p: 2, mt: 1}}>
                              <Table size="small" aria-label="app owners">
                                <TableHead>
                                  <TableRow>
                                    <TableCell colSpan={3}>
                                      <Typography variant="h6" color="text.accent">
                                        {((accessRequest.requested_group ?? {}) as AppGroup).app?.name}
                                        {' App Owners'}
                                      </Typography>
                                    </TableCell>
                                  </TableRow>
                                  <TableRow>
                                    <TableCell>Name</TableCell>
                                    <TableCell>Email</TableCell>
                                    <TableCell>
                                      <Box
                                        sx={{
                                          display: 'flex',
                                          justifyContent: 'flex-end',
                                          alignItems: 'right',
                                        }}>
                                        <Divider sx={{mx: 2}} orientation="vertical" flexItem />
                                        Total Owners: {Object.keys(appOwnerships).length}
                                      </Box>
                                    </TableCell>
                                  </TableRow>
                                </TableHead>
                                <TableBody>
                                  {Object.keys(appOwnerships).length > 0 ? (
                                    Object.entries(appOwnerships)
                                      .sort(sortGroupMembers)
                                      .map(([userId, users]: [string, Array<OktaUserGroupMember>]) => (
                                        <TableRow key={'owner' + userId}>
                                          <TableCell>
                                            <Link
                                              to={`/users/${users[0].active_user?.email.toLowerCase()}`}
                                              sx={{
                                                textDecoration: 'none',
                                                color: 'inherit',
                                              }}
                                              component={RouterLink}>
                                              {displayUserName(users[0].active_user)}
                                            </Link>
                                          </TableCell>
                                          <TableCell colSpan={2}>
                                            <Link
                                              to={`/users/${users[0].active_user?.email.toLowerCase()}`}
                                              sx={{
                                                textDecoration: 'none',
                                                color: 'inherit',
                                              }}
                                              component={RouterLink}>
                                              {users[0].active_user?.email.toLowerCase()}
                                            </Link>
                                          </TableCell>
                                        </TableRow>
                                      ))
                                  ) : (
                                    <TableRow key="owners">
                                      <TableCell colSpan={3}>
                                        <Typography variant="body2" color="text.secondary">
                                          None
                                        </Typography>
                                      </TableCell>
                                    </TableRow>
                                  )}
                                </TableBody>
                              </Table>
                            </Paper>
                          ) : null}
                          {Object.keys(ownerships).length == 0 &&
                          (accessRequest.requested_group?.type != 'app_group' || appOwnershipsArray.length == 0) ? (
                            <Paper sx={{p: 2, mt: 1}}>
                              <Table size="small" aria-label="app owners">
                                <TableHead>
                                  <TableRow>
                                    <TableCell colSpan={3}>
                                      <Typography variant="h6" color="text.accent">
                                        {ACCESS_APP_RESERVED_NAME}
                                        {' Admins'}
                                      </Typography>
                                    </TableCell>
                                  </TableRow>
                                  <TableRow>
                                    <TableCell>Name</TableCell>
                                    <TableCell>Email</TableCell>
                                    <TableCell>
                                      <Box
                                        sx={{
                                          display: 'flex',
                                          justifyContent: 'flex-end',
                                          alignItems: 'right',
                                        }}>
                                        <Divider sx={{mx: 2}} orientation="vertical" flexItem />
                                        Total Owners: {Object.keys(ownerships).length}
                                      </Box>
                                    </TableCell>
                                  </TableRow>
                                </TableHead>
                                <TableBody>
                                  {Object.keys(accessAppOwnerships).length > 0 ? (
                                    Object.entries(accessAppOwnerships)
                                      .sort(sortGroupMembers)
                                      .map(([userId, users]: [string, Array<OktaUserGroupMember>]) => (
                                        <TableRow key={'owner' + userId}>
                                          <TableCell>
                                            <Link
                                              to={`/users/${users[0].active_user?.email.toLowerCase()}`}
                                              sx={{
                                                textDecoration: 'none',
                                                color: 'inherit',
                                              }}
                                              component={RouterLink}>
                                              {displayUserName(users[0].active_user)}
                                            </Link>
                                          </TableCell>
                                          <TableCell colSpan={2}>
                                            <Link
                                              to={`/users/${users[0].active_user?.email.toLowerCase()}`}
                                              sx={{
                                                textDecoration: 'none',
                                                color: 'inherit',
                                              }}
                                              component={RouterLink}>
                                              {users[0].active_user?.email.toLowerCase()}
                                            </Link>
                                          </TableCell>
                                        </TableRow>
                                      ))
                                  ) : (
                                    <TableRow key="owners">
                                      <TableCell colSpan={3}>
                                        <Typography variant="body2" color="text.secondary">
                                          None
                                        </Typography>
                                      </TableCell>
                                    </TableRow>
                                  )}
                                </TableBody>
                              </Table>
                            </Paper>
                          ) : null}
                        </Box>
                      ) : null}
                    </>
                  ) : (
                    <Paper sx={{p: 2, my: 2}}>
                      <Typography variant="body1">
                        {accessRequest.resolver == null ? (
                          <b>Access</b>
                        ) : (
                          <Link
                            to={`/users/${accessRequest.resolver?.email.toLowerCase()}`}
                            sx={{
                              textDecoration: 'none',
                              color: 'inherit',
                            }}
                            component={RouterLink}>
                            <b>{accessRequest.resolver?.email.toLowerCase()}</b>
                          </Link>
                        )}
                        {accessRequest.status == 'APPROVED' ? (
                          <>
                            {' approved the request ending '}
                            <b>
                              {accessRequest.approval_ending_at == null
                                ? 'never'
                                : dayjs(accessRequest.approval_ending_at).startOf('second').fromNow()}
                            </b>
                          </>
                        ) : (
                          ' rejected the request '
                        )}
                      </Typography>
                      <Typography variant="body2">
                        <b>Reason:</b>{' '}
                        {accessRequest.resolution_reason ? accessRequest.resolution_reason : 'No reason given'}
                      </Typography>
                    </Paper>
                  )}
                </TimelineContent>
              </TimelineItem>
            </Timeline>
          </Grid>
        </Grid>
      </Container>
    </React.Fragment>
  );
}<|MERGE_RESOLUTION|>--- conflicted
+++ resolved
@@ -774,17 +774,7 @@
                                         </TableRow>
                                       ))
                                   ) : (
-<<<<<<< HEAD
                                     <EmptyListEntry cellProps={{colSpan: 3}} />
-=======
-                                    <TableRow key="owners">
-                                      <TableCell colSpan={3}>
-                                        <Typography variant="body2" color="text.secondary">
-                                          None
-                                        </Typography>
-                                      </TableCell>
-                                    </TableRow>
->>>>>>> 2241d743
                                   )}
                                 </TableBody>
                               </Table>
