import {PolymorphicGroup, OktaUser, Tag, OktaGroupTagMap, OktaUserGroupMember} from './api/apiSchemas';

export const perPage: Array<number | {label: string; value: number}> = [5, 10, 20, 50, {label: 'All', value: -1}];

export function displayGroupType(group: PolymorphicGroup | undefined) {
  if (group == undefined || group.type == undefined) {
    return '';
  }
  if (group.type == 'okta_group') {
    return 'Group';
  }
  if (group.type == 'role_group') {
    return 'Role';
  }
  return group.type
    .split('_')
    .map((word) => word[0].toUpperCase() + word.substring(1))
    .join(' ');
}

export function displayUserName(user: OktaUser | undefined) {
  if (user == undefined) {
    return '';
  }
  return user.display_name != null ? user.display_name : user.first_name + ' ' + user.last_name;
}

// https://stackoverflow.com/a/34890276
export function groupBy<T>(xs: T[] | undefined, keyFn: (item: T) => string | undefined) {
  return (xs ?? []).reduce(
    (rv, x) => {
      const newKey = keyFn(x) ?? '';
      (rv[newKey] = rv[newKey] || []).push(x);
      return rv;
    },
    {} as Record<string, T[]>,
  );
}

export function getActiveTagsFromGroups(groups: PolymorphicGroup[]) {
  return Array.from(
    groups.reduce((allTags, curr) => {
      if (curr.active_group_tags) {
        const groupTags = curr.active_group_tags.map((t: OktaGroupTagMap) => t.active_tag!);
        groupTags.forEach((item) => allTags.add(item));
        return allTags;
      } else return allTags;
    }, new Set<Tag>()),
  );
}

// returns true if targetTag is set to true at least once in the tag list
function checkBooleanTag(tags: Tag[] | undefined, targetTag: string) {
  if (!tags) return false;

  return tags.reduce((out: boolean, curr: Tag) => {
    if (curr.enabled && curr.constraints && Object.keys(curr.constraints).includes(targetTag)) {
      return out || curr.constraints![targetTag];
    } else return out;
  }, false);
}

export function minTagTime(tags: Tag[], owner: boolean) {
  if (owner) {
    const timeLimited = tags.filter(
      (tag: Tag) => tag.enabled && tag.constraints && Object.keys(tag.constraints).includes('owner_time_limit'),
    );
    return timeLimited.length > 0
      ? timeLimited.reduce((prev, curr) => {
          return prev < curr.constraints!['owner_time_limit'] ? prev : curr.constraints!['owner_time_limit'];
        }, Number.MAX_VALUE)
      : null;
  } else {
    const timeLimited = tags.filter(
      (tag: Tag) => tag.enabled && tag.constraints && Object.keys(tag.constraints).includes('member_time_limit'),
    );
    return timeLimited.length > 0
      ? timeLimited.reduce((prev, curr) => {
          return prev < curr.constraints!['member_time_limit'] ? prev : curr.constraints!['member_time_limit'];
        }, Number.MAX_VALUE)
      : null;
  }
}

export function minTagTimeGroups(groups: PolymorphicGroup[], owner: boolean) {
  return minTagTime(getActiveTagsFromGroups(groups), owner);
}

export function requiredReason(tags: Tag[] | undefined, owner: boolean) {
  if (!tags) return false;

  return owner ? checkBooleanTag(tags, 'require_owner_reason') : checkBooleanTag(tags, 'require_member_reason');
}

export function requiredReasonGroups(groups: PolymorphicGroup[], owner: boolean) {
  return requiredReason(getActiveTagsFromGroups(groups), owner);
}

export function ownerCantAddSelf(tags: Tag[] | undefined, owner: boolean) {
  if (!tags) return false;

  return owner
    ? checkBooleanTag(tags, 'disallow_self_add_ownership')
    : checkBooleanTag(tags, 'disallow_self_add_membership');
}

export function ownerCantAddSelfGroups(groups: PolymorphicGroup[], owner: boolean) {
  return ownerCantAddSelf(getActiveTagsFromGroups(groups), owner);
}

export function sortGroupMembers(
  [aUserId, aUsers]: [string, Array<OktaUserGroupMember>],
  [bUserId, bUsers]: [string, Array<OktaUserGroupMember>],
): number {
  let aEmail = aUsers[0].active_user?.email ?? '';
  let bEmail = bUsers[0].active_user?.email ?? '';
  return aEmail.localeCompare(bEmail);
}

export function sortGroupMemberRecords(users: Record<string, OktaUser>): OktaUser[] {
  const usersArray = Object.values(users); // Convert the object to an array
  usersArray.sort((a, b) => {
    const nameA = `${a.first_name} ${a.last_name}`;
    const nameB = `${b.first_name} ${b.last_name}`;
    return nameA.localeCompare(nameB);
  });
  return usersArray;
}

export function groupMemberships(
  memberships: Array<OktaUserGroupMember> | undefined,
): Record<string, Array<OktaUserGroupMember>> {
<<<<<<< HEAD
  return groupBy(memberships ?? [], () => 'active_user.id');
=======
  return groupBy(memberships ?? [], (membership) => membership.active_user?.id ?? '');
>>>>>>> f6b92d18
}<|MERGE_RESOLUTION|>--- conflicted
+++ resolved
@@ -130,9 +130,5 @@
 export function groupMemberships(
   memberships: Array<OktaUserGroupMember> | undefined,
 ): Record<string, Array<OktaUserGroupMember>> {
-<<<<<<< HEAD
-  return groupBy(memberships ?? [], () => 'active_user.id');
-=======
   return groupBy(memberships ?? [], (membership) => membership.active_user?.id ?? '');
->>>>>>> f6b92d18
 }